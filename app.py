--- conflicted
+++ resolved
@@ -105,12 +105,7 @@
 #   MULTIELEMENTAL  PLOT
 # --------------------------------------------------------------
 if plot_type == "Multielemental plot":
-<<<<<<< HEAD
-=======
-    
     fig = None
-
->>>>>>> 57a8b84c
     group_col: str | None = None
     elems: list[str] = []
     norm_set: dict[str, float] | None = None
@@ -467,37 +462,6 @@
     width=1200, height=800, margin=dict(l=80, r=120, t=60, b=60), showlegend=False
 )
 
-<<<<<<< HEAD
-col1, col2, col3 = st.columns(3)
-with col1:
-    try:
-        st.download_button(
-            "Save plot (PNG)", export_fig.to_image(format="png"), file_name="plot.png"
-        )
-    except Exception as e:
-        st.warning(
-            "PNG export temporarily unavailable. You can use the screenshot feature in the plot toolbar instead."
-        )
-
-with col2:
-    st.download_button(
-        "Save data (CSV)", plot_df.to_csv(index=False), file_name="data.csv"
-    )
-
-with col3:
-    try:
-        st.download_button(
-            "Save plot (PDF)",
-            export_fig.to_image(format="pdf"),
-            file_name="plot.pdf",
-            mime="application/pdf",
-        )
-    except Exception as e:
-        st.warning(
-            "PDF export temporarily unavailable. You can use the screenshot feature in the plot toolbar instead."
-        )
-=======
-
 # ─── UNIVERSAL EXPORT SECTION ─────────────────────────────────────────
 # Эта секция будет работать для всех типов графиков
 if 'fig' in locals() and fig is not None:
@@ -508,5 +472,4 @@
     
     # Render export buttons
     export_key_prefix = f"export_{plot_type.lower().replace(' ', '_')}"
-    render_export_buttons(fig, export_config, export_key_prefix)
->>>>>>> 57a8b84c
+    render_export_buttons(fig, export_config, export_key_prefix)