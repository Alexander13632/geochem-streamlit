--- conflicted
+++ resolved
@@ -278,12 +278,7 @@
         size_map_user=size_map_user,
         styles=styles,
     )
-<<<<<<< HEAD
-    st.plotly_chart(fig, use_container_width=True)
-    st.stop()
-=======
     st.plotly_chart(fig, use_container_width=True, key="tas_diagram_chart")
     
     # ВМЕСТО st.stop() возвращаем fig и plot_df для экспорта
-    return fig, df  # Возвращаем для экспорта
->>>>>>> 57a8b84c
+    return fig, df  # Возвращаем для экспорта